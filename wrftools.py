""" 
Module wrftools
=====

Provides a selection of functions for pre-processing and
running a WRF forecast.  

Author: Sam Hawkins sam.hawkins@vattenfall.com

Assumed domains directory structure:

    /model_run_dir --> namelist.input file and other settings specific to that run
        /wrfout      --> netcdf output from WRF
        /wrfpost     --> grib output from UPP
        /tseries     --> time series extracted at points
        /plots       --> graphical output from NCL


A locations file controls which variables get written to out to time series
This should have the format:
# comments
location_id,name,lat,lon
LOC1, Location One,58.0,1.5
LOC2, Location Two,56.0,-2.5

Time series output files will be named according to:
domain/model_run/tseries/U_80_2006-11-30_00.csv 

TODO
* Change time series ncl code to write netcdf files -- done
* Change namelist reading code to strip trailing commas and remove trailing quotes -- done
* Summarise file transfers in logging output -- done

CHANGES

2013-08-30 Modified ungrib to support multiple  grib files in one run

2013-07-11 Added job scheduling/queing functionality

2013-06-19 Updated code to allow WRF to be run from any directory. Executables 
           and other required files will be linked in.

2013-02-04 Rationalised the movement to and from /longbackup, now uses rsync for
            flexibility

2012-12-10 Implemented a more aggressive cleanup to remove WPS leftover files


2012-09-13 Updated structure to support operational forecasting, using flag 
           operational=.true. get_cases still needs tidying up

2012-09-05 Uses PyNIO as interpolation, as cnvgrib was failing, meaning time-series
           could not be extracted.

2012-07-27 Added functionality for writing out time series, reading time series
           reading power curves, and converting wind speeds into powers

2012-07-19 Changed shell calls to use run_cmd in order to have enable dummy runs
           where commands are not executed.

2012-05-*  Updated point stat to make much more use of metadata in the output
           in order to facillitate better breakdown of stats when read into database

2012-03-30 Updated run_point_stat to write a more descriptive tag into the 
           'MODEL' field for use in statistical analysis

2012-03-05 Updated functions to operate on one domain only, reading value
           from config[dom], and putting looping structure outside. """

import os
import subprocess
import sys
import shutil
import re
import traceback
import math
import numpy as np
import glob
import time, datetime
from dateutil import rrule
from namelist import Namelist, read_namelist, add_cmd_args

import glob

from visualisation import *
from customexceptions import *
import logging

from tseries import extract_tseries, power, tseries_to_json, json_to_web
from queue import fill_template, qsub, qstat

LOGGER         = 'wrf_forecast'


#*****************************************************************
# Constants
#*****************************************************************
HOUR = datetime.timedelta(0, 60*60)                 


#*****************************************************************
# Logging
#*****************************************************************

def create_logger(config):
    """ Creates and returns logger instance called wrf_forecast.
    
    This allows a common logger instance to be used for all parts of forecast. 
    create_logger registers a file AND a console (screen) handler.  
    Settings are passed in via the config dictionary. The debug level specified by the 
    debug_level entry, and file output is is directed to domain_dir/forecast.log.
    
    Arguments:
    config -- a dictionary containing configuration settings
    
    """
    
    debug_level   = config['debug_level']
    domain_dir    = config['domain_dir']
    log_file      = config['log_file']
    logger        = logging.getLogger(LOGGER)
    numeric_level = getattr(logging, debug_level.upper(), None)


    if not isinstance(numeric_level, int):
        raise ValueError('Invalid log level: %s' % loglevel)
    #
    # Determines what messages get passed to the handlers
    #
    logger.setLevel(numeric_level)
    
    #
    # Log to the screen and to a file
    #
    fh = logging.FileHandler(log_file,mode='w')
    ch = logging.StreamHandler()
    fh.setLevel(numeric_level)
    ch.setLevel(numeric_level)

    formatter = logging.Formatter('%(levelname)s\t %(message)s')
    fh.setFormatter(formatter)
    ch.setFormatter(formatter)
    logger.addHandler(fh)
    logger.addHandler(ch)
    
    if 'mailto' in config:
        from customloggers import BufferingSendmailHandler
        mailto  = config['mailto']
        subject = config['mail_subject']
        buffer  = config['mail_buffer']
        mail_level = getattr(logging, config['mail_level'].upper(), None)
        eh = BufferingSendmailHandler(mailto, subject, buffer)
    
        eh.setLevel(mail_level)
        eh.setFormatter(formatter)
        logger.addHandler(eh)
    logger.debug('logging object created')
    return logger


def get_logger():
    return logging.getLogger(LOGGER)    
    
    
#******************************************************************************
# Running shell commands
#******************************************************************************

def mpirun(cmd, num_procs, hostfile, run_level, cmd_timing=False):
    """Wrapper around the system mpirun command.
    
    Arguments:
        @cmd       -- path of the executable
        @num_procs -- int or dict specifying number of processors. If dict, executable name (not full path) used as key
        @hostfile  -- path to machine file, use 'None' to not use a host file
        @run_level -- string: 'RUN' command will get run, anything else command is logged but not run
        @cmd_timing -- boolean flag,if True, timing information logged"""
    
    logger = get_logger()
    exe = os.path.split(cmd)[1]
    
    if type(num_procs) == type({}):
        nprocs = num_procs[exe]
    else:
        nprocs = num_procs

    if hostfile=='None':
        cmd = 'mpirun -n %d %s' % (nprocs,  cmd)

    else:
        cmd = 'mpirun -n %d -hostfile %s %s' % (nprocs, hostfile, cmd)

    logger.debug(cmd)
    
    t0          = time.time()
    if run_level=='RUN':
        ret = subprocess.call(cmd, shell=True)        
   
    telapsed = time.time() - t0
    if cmd_timing:
        logger.debug("done in %0.1f seconds" %telapsed)

def run(cmd, run_level='RUN', timing=False):
    """Executes and logs a shell command. If config['run_level']=='DUMMY', then
    the command is logged but not executed."""
    
    logger = get_logger()
    
    t0          = time.time()
    logger.debug(cmd)
    
    #
    # Only execute command if run level is 'RUN', 
    # otherwise return a non-error 0. 
    #
    if run_level=='RUN':
        ret = subprocess.call(cmd, shell=True)
    else:
        ret = 0
    
    telapsed = time.time() - t0
    if timing:
        logger.debug("done in %0.1f seconds" %telapsed)
    
    return ret
        

def run_cmd(cmd, config):
    """Executes and logs a shell command. If config['run_level']=='DUMMY', then
    the command is logged but not executed."""
    
    logger = get_logger()
    
    run_level   = config['run_level']
    cmd_timing  = config['cmd_timing']
    t0          = time.time()
    logger.debug(cmd)
    
    #
    # Only execute command if run level is 'RUN', 
    # otherwise return a non-error 0. 
    #
    if run_level=='RUN':
        ret = subprocess.call(cmd, shell=True)
    else:
        ret = 0
    
    telapsed = time.time() - t0
    if cmd_timing:
        logger.debug("done in %0.1f seconds" %telapsed)
    
    return ret


def run_cmd_queue(cmd,config, run_from_dir, log_file):
    """ Run a command via the scheduler, and wait in loop until
    command is expected to finish.
    
    Arguments:
        @executable -- full path of the executable
        @config     -- all the other settings!
        @run_from_dir   -- directory to run from 
        @log_file       -- redirect to different log file"""
    
    logger          = get_logger()    

    run_level       = config['run_level']
    num_procs       = config['num_procs']
    job_template    = config['job_template']
    job_script      = config['job_script']
    queue_name      = config['queue_name']
    poll_interval   = config['poll_interval']
    max_job_time    = config['max_job_time']


    #
    # Either cmd, or cmd args other_stuff
    #
    parts = cmd.split()
    if len(parts)==0:
        executable = cmd
    else:
        executable = parts[0]

    exe = os.path.split(executable)[-1]
    

    if log_file:
        log = log_file
    else:
        log = exe

    try:
        if type(queue_name)==type({}):
            qname = queue_name[exe]
        else:
            qname = queue_name
    
        if type(num_procs)==type({}):
            nprocs = num_procs[exe]
        else:
            nprocs = num_procs
    
        if type(max_job_time)==type({}):
            mjt = max_job_time[exe]
        else:
            mjt = max_job_time
            
        if type(poll_interval)==type({}):
            pint = poll_interval[exe]        
        else:        
            pint = poll_interval

    except KeyError, e:
        tb = traceback.format_exc()
        raise ConfigError(tb)    
    
    if qname=='None':
        mpirun(cmd, config['num_procs'], config['host_file'], config['run_level'], config['cmd_timing']) 
        return
    
    attempts = mjt / pint
    
    logger.debug('Submitting %s to %d slots on %s, polling every %s minutes for %d attempts' %(exe, nprocs, qname, pint, attempts ))
    replacements = {'<executable>': executable,
                '<jobname>': exe,
                '<qname>'  : qname,
                '<nprocs>' : nprocs,
                '<logfile>': log}

    fill_template(job_template,job_script,replacements)
    os.chdir(run_from_dir)
    logger.debug(job_script)
    
    if run_level!='RUN':
        return


    job_id = qsub(job_script)
   
    for i in range(attempts):
        output = qstat(job_id)
        if output=='':
            logger.debug('no queue status for job, presume complete')
            return
        
        logger.debug(output)
        tokens =  output.split()
        status = tokens[4].strip()

        if 'E' in status:
            raise QueueError('job %s has queue status of %s' %(job_id, status))

        time.sleep(pint*60)

    # what to do?
    logger.error('Job did not complete within max number of poll attempts')
    logger.error('Suggest changing max_job_time in config file')
    raise QueueError('job %s has queue status of %s' %(job_id, status))

def transfer(flist, dest, mode='copy', debug_level='NONE'):
    """Transfers a list of files to a destination.
    
    Arguments:
        @flist       -- source files to be copied/moved
        @dest        -- destination directory
        @mode        -- copy (leave original) or move (delete original). Default 'copy'
        @debug_level -- what level to report sucess/failure to """
    logger = get_logger()
    logger.info(' *** TRANSFERRING %d FILES TO %s ***' %(len(flist), dest))
    
    n=0
    if type(flist)!=type([]):
        flist = [flist]
    
    for f in flist:
        fname = os.path.split(f)[1]
        dname = '%s/%s' % (dest, fname)
        logger.debug(dname)
        # bit dangerous, could delete then fail
        if os.path.exists(dname):
            os.remove(dname)

        shutil.copy2(f, dname)
        if debug_level=='DEBUG':
            logger.debug('copied %s ---------> %s' % (f, dname))
        elif debug_level=='INFO':
            logger.info('copied %s ---------> %s' % (f, dname))
        if mode=='move':
            os.remove(f)                        
        n+=1

    logger.info(' *** %d FILES TRANSFERRED ***' % n )

def rsync(source, target, config):
    """ Calls rysnc to transfer files from source to target.
    If config['archive_mode']=='MOVE', then source files will be deleted
    using --remove-sent-files"""
            
    logger = get_logger()  
    archive_mode = config['archive_mode']
    logger.debug('synching %s -----> %s' % (source, target))

    if archive_mode == 'COPY':
        base_cmd = 'rsync -a --recursive %s %s'
    
    elif archive_mode == 'MOVE':
        base_cmd = 'rsync -a --recursive --remove-sent-files %s %s'
    
    cmd = base_cmd %(source, target)    
    run_cmd(cmd, config)
    
    
def compress(config):
    """Compresses netcdf files to netcdf4 format. Relies on 
    the NCO operator nccopy.  Will try and compress all output netcdf files
    associated with the current initial time, based on the standard WRF naming 
    convention.  If a simulation produces multiple wrfout files for an
    initial time (i.e. one file per day for three days), then only the first file
    will be compressed under the current configuration.
    
    nccopy does not support the -O overwrite flag, so we need to manually rename the files,
    and remove the originals on sucess"""
    
    logger=get_logger()
    logger.info("*** Compressing wrfout files ***")
    wrfout_dir = config['wrfout_dir']
    init_time  = config['init_time']
    max_dom    = config['max_dom']
    comp_level = config['compression_level']
    
    
    wrfout_files = ['%s/wrfout_d%02d_%s' %(wrfout_dir, d, init_time.strftime('%Y-%m-%d_%H:%M:%S')) for d in range(1,max_dom+1)]
    for f in wrfout_files:
        logger.debug("compressing %s" % f)
        if not os.path.exists(f):
            raise MissingFile("could not find %s" % f)
        tmp_name = f + '.tmp'
        cmd = 'nccopy -k4 -d %s %s %s' %(comp_level, f, tmp_name)
        run_cmd(cmd, config)
        if not os.path.exists(tmp_name):
            raise IOError("compression failed for %s" % f)
        
        os.remove('%s' %f)
        os.rename(f+'.tmp', f) 
    
    logger.info("*** Done compressing wrfout files ***")        

def add_metadata(nl):
    """ Adds metadata tags into the wrfout files. Expects there to be one 
    wrfout file per init_time. If there are more, they will not have metadata added."""

    logger = get_logger()
    logger.info("*** Adding metadata to wrfout files ***")

    config = nl.settings
    wrfout_dir = config['wrfout_dir']
    init_time  = config['init_time']
    max_dom    = config['max_dom']
    
    metadata = nl.sections['metadata']
    logger.debug(metadata)
    wrfout_files = ['%s/wrfout_d%02d_%s' %(wrfout_dir, d, init_time.strftime('%Y-%m-%d_%H:%M:%S')) for d in range(1,max_dom+1)]
    
    for f in wrfout_files:
        logger.debug("compressing %s" % f)
        if not os.path.exists(f):
            raise MissingFile("could not find %s" % f)
        
        # create attribute description for ncatted 
        # note that we make the attribute names uppercase for consistency with WRF output
        att_defs = ' '.join(['-a %s,global,c,c,"%s"' %(s.upper(), config[s]) for s in metadata])
        logger.debug(att_defs)
        cmd = 'ncatted -O -h %s %s' % (att_defs, f)
        logger.debug(cmd)
        run_cmd(cmd, config)
    
    
#******************************************************************************
# Exception handling - not sure if this is the best implementation?
#******************************************************************************

def handle(e, fail_mode, full_trace=False):
    """Logs an exception, and call sys.exit if fail_mode=='QUIT', otherwise returns 
    to allow programme to continue """
    logger    = get_logger()
  
    logger.error(str(e))
    if full_trace:
        tb = traceback.format_exc()
        logger.error(tb)
    if fail_mode=='EXIT':
        sys.exit()








#*****************************************************************
# Preparation
#*****************************************************************

def check_config(config):
    """Ensures that certain reuqired fields are present.
    
    Does this very simply, letting dictionary raise an KeyError if 
    something is missing. Hopefully python doesn't use a clever interpreter
    which figures out that this block can be skipped! """
    
    config['domain']
    config['model']
    config['model_run']
    config['max_dom']


def prepare(config):
    """Removes files specified in pre_clean. Creates subdirectories specfied in create_dirs,
    links files specified in wrf_links into wrf_model_run_dir."""

   
    model_run_dir  = config['model_run_dir']
    wrf_dir        = config['wrf_dir']
    wrf_run_dir    = config['wrf_run_dir']
    links          = config['link']
    pre_clean      = config['pre_clean'] 
    subdirs        = config['create_dirs']

    logger           = get_logger()
    logger.info('*** PREPARING DIRECTORIES ***')
    logger.debug("check_directories called")
    if not os.path.exists(model_run_dir):
        os.makedirs(model_run_dir)
    
    fulldirs = [ model_run_dir+'/'+d for d in subdirs ]
    for d in fulldirs:
        if not os.path.exists(d):
            logger.debug('creating directory %s ' %d)
            os.mkdir(d) 
   
    for pattern in pre_clean:
        flist = glob.glob(pattern)
        for f in flist:
            if os.path.exists(f):
                logger.debug('removing file: %s' % f )
                os.remove(f)


    for pattern in links:
        link(pattern)
    logger.info('*** DONE PREPARE ***')


def link(pattern):
    """ Processes a link specified in the format
    source --> dest, and creates links.
    
    'source' and 'dest' will be passed directly to a sytem call to ln -sf """
    logger=get_logger()
    parts = pattern.split('-->')
    source = parts[0].strip()
    dest   = parts[1].strip()
    cmd = 'ln -sf %s %s' %(source, dest)
    logger.debug(cmd)
    subprocess.call(cmd, shell=True)



#*****************************************************************
# Date/time functions
#*****************************************************************

def sub_date(s, init_time=None, valid_time=None):
    """Substitues a date into a string following standard format codes.
    Syntax of original string s:
    i  -- initial time
    v  -- valid time
    %y -- 2-digit year
    %Y -- 4-digit year
    %m -- 2 digit month
    %d -- 2-digit day
    %H -- 2 digit hour
    %M -- 2-digit minute
    %S -- 2-digit second 
    
    Returns: string with codes expanded"""
    
    if init_time:
    
        yi  = str(init_time.year)[2:]
        Yi  = str(init_time.year)
        mi  = '%02d' % init_time.month
        di  = '%02d' % init_time.day
        Hi  = '%02d' % init_time.hour
        Mi  = '%02d' % init_time.minute
        Si  = '%02d' % init_time.second

        #s = s.replace('%iY', Yi).replace('%iy',yi).replace('%im',mi).replace('%id', di).replace('%iH', Hi).replace('%iM', Mi).replace('%iS', Si)

        s = s.replace('%iY', Yi)
        s = s.replace('%iy', yi)
        s = s.replace('%im', mi)
        s = s.replace('%id', di) 
        s = s.replace('%iH', Hi)
        s = s.replace('%iM', Mi)
        s = s.replace('%iS', Si)

    if valid_time:
        yv  = str(init_time.year)[2:]
        Yv  = str(init_time.year)
        mv  = '%02d' % valid_time.month
        dv  = '%02d' % valid_time.day
        Hv  = '%02d' % valid_time.hour
        Mv  = '%02d' % valid_time.minute
        Sv  = '%02d' % valid_time.second
        
        s = s.replace('%vY', Yv)
        s = s.replace('%vy',yv)
        s = s.replace('%vm',mv)
        s = s.replace('%vd', dv) 
        s = s.replace('%vH', Hv)
        s = s.replace('%vM', Mv)
        s = s.replace('%vS', Sv)

    if init_time and valid_time:
        delta = valid_time - init_time
        fhr   = delta.days * 24 + int(delta.seconds / (60*60))
        fH    = '%02d' % fhr
        s = s.replace('%fH', fH)
    
    return s



#*****************************************************************
# Datetime/filename generation functions
#*****************************************************************

def get_fcst_times(config):
    """ Return a list of datetimes representing forecast times 
    
    Reads the init_time, fcst_hours and history_interval entries 
    from config and returns a list of datetime objects representing the 
    forecast times.

    Arguments:
    config -- dictionary od configuration settings

    """
    logger           = get_logger()
    logger.debug("get_fcst_times called")
    
    init_time        = config['init_time']
    fcst_hours       = config['fcst_hours']
    history_interval = config['history_interval']
    hour             = datetime.timedelta(0, 60*60)
    minute           = datetime.timedelta(0, 60) 
    end_time         = init_time + fcst_hours*hour
    
    
    logger.debug('init_time: %s'  %init_time)
    logger.debug('fcst_hours: %s' %fcst_hours)
    logger.debug('history_interval: %s' % history_interval)
   
    freq          = rrule.MINUTELY
    rec           = rrule.rrule(freq, dtstart=init_time, until=end_time+minute, interval=history_interval)
    fcst_times    = list(rec)
    logger.debug("Forecast start: %s \t end: %s" %(fcst_times[0], fcst_times[-1]))
    return fcst_times
    
   


def get_operational_init_time(config):
    """ Returns a list of most recent init times for an operational forecast 
    
    Updated, if config['operational']==True
    
    Arguments:
    config -- dictionary of configuration settings            
    
    """
    
    logger        = get_logger()
    logger.debug("get_operational_init_times called")


    fcst_hours    = config['fcst_hours']
    operational   = config['operational']
    cycles        = config['cycles']
    gm_delay      = config['gm_delay']
    
   
        
    #
    # We want to find the most recent set of boundary conditions. Ie the nearest 6-hours
    # we could either use gribmaster to check and then get the relevant times from the 
    # filenames, or we could work out which files we want first.  Either way we need to avoid 
    # running the same forecast multiple times.
    #
    # We may want to implement a delay here to avoid asking for grib files we know don't exist
    #
    #
    #
    hour          = datetime.timedelta(0, 60*60)
    today         = datetime.datetime.today()
    delayed_time  = today - gm_delay * hour
        
    start_day     = datetime.datetime(delayed_time.year, delayed_time.month, delayed_time.day, 0, 0)           # throw away all time parts
    start_hour    = delayed_time.hour
    past_cycles   = [ c for c in cycles if (c <= start_hour)]
    recent_cycle  = past_cycles[-1]
    start         = start_day + recent_cycle * hour
    end           = start
    #config['cycle'] = recent_cycle
    logger.debug("getting most recent operational case: %s" % start)
    #logger.debug("system current time and date: %s" % today)
    #logger.debug("but grib delay set is %s" % gm_delay)
    #logger.debug("so current time accounting for delay is: %s" % delayed_time)
    #logger.debug("start of the that day is: %s" % start_day)
    #logger.debug("most recent cycle of interest: %s" % recent_cycle)
    #logger.debug("and setting end time to be the same: %s" % end)

    return start

def get_init_times(config):
    """ Returns a list of datetimes representing initial times in a forecast test case
    
    Reads the start, end and init_interval from config and returns a list of 
    datetime objects representing the initial times
    
    Arguments:
    config -- dictionary of configuration settings            
    
    """

    logger        = get_logger()
    logger.debug("get_init_times called")
    
    operational   = config['operational']
    start         = config['start']
    end           = config['end']
    init_interval = config['init_interval']
    freq          = rrule.HOURLY
    
    if operational:
        start = get_operational_init_time(config)
        end = start
        logger.debug('got init_time %s' % start)
    if type(start)!=type([]):
        start= [start]
    if type(end)!=type([]):
        end = [end]


    if len(start)!=len(end):
        raise IOError('differenr start and end times specified')

    init_times = []
    
    for s, e in zip(start, end):
        rec           = rrule.rrule(freq, dtstart=s, until=e, interval=init_interval)
        init_times.extend(list(rec))

    logger.debug("got the following initial times: ")
    for t in init_times:
        logger.debug("%s" %t)
    
    return init_times

def get_bdy_times(config):
    """ Returns a list of datetime objects representing the times of boundary conditions.
    
    Read the init_time, fcst_hours and bdy_interval from config
    and returns a list of datetime objects representing the 
    boundary condition times. 
    
    Arguments:
    config -- dictionary of configuration settings    
    
    """
    
    logger        = get_logger()
    logger.debug("get_bdy_times called")
    init_time     = config['init_time']
    fcst_hours    = config['fcst_hours']
    bdy_interval  = config['bdy_interval']
    hour          = datetime.timedelta(0, 60*60) 
    end_time      = init_time + datetime.timedelta(0, fcst_hours*60*60)
    
    
    #
    # Get the range of files representing boundary condition files
    # Because rrule is not inclusive, we add one hour on to the end 
    # time to make it so
    #                                                                  
    freq         = rrule.HOURLY
    rec          = rrule.rrule(freq, dtstart=init_time,until=end_time+hour, interval=bdy_interval)
    bdy_times    = list(rec)
    #logger.debug("got the following boundary condition times:")
    #for t in bdy_times:
    #    logger.debug("%s" %t)
    
    return bdy_times

def get_bdy_filenames(grb_fmt, bdy_times):
    """ Creates a list of boundary conditions filenames
    based on the information in config. In general this will 
    be called once per forecast, so there is only one 
    init_time.
   
    Arguments:
    config -- dictionary containing various configuration options
    
    """

    logger       = get_logger()
    logger.debug('*** GENERATING BOUNDARY CONDITION FILENAMES ***')
   
    filelist = [sub_date(grb_fmt, init_time=bdy_times[0], valid_time=b) for b in bdy_times]
    return filelist
    

    
#*****************************************************************
# Comopnent run functions
#*****************************************************************
    
    

def run_gribmaster(config):
    """Runs the gribmaster programme to download the most recent boundary conditions """
    logger      = get_logger()
    gm_dir      = config['gm_dir']
    gm_transfer = config['gm_transfer']
    gm_dataset  = config['gm_dataset']
    start       = config['init_time']
    fcst_hours  = config['fcst_hours']
    gm_log      = config['gm_log']
    gm_sleep    = config['gm_sleep'] # this is in minutes
    gm_max_attempts = int(config['gm_max_attempts'])

    logger.debug(gm_sleep)
    log_dir = '/home/slha/forecasting'
       
    cmd     = '%s/gribmaster --verbose --%s --dset %s --date %s --cycle %s --length %s > %s' %(gm_dir, gm_transfer, gm_dataset, start.strftime('%Y%m%d'), start.strftime('%H'), fcst_hours, gm_log )

    for attempt in range(gm_max_attempts):
        logger.info('*** RUNNING GRIBMASTER, %s attempt ***' % (attempt+1))
        run_cmd(cmd, config)
        
        cmd = 'grep "BUMMER" %s' % gm_log # check for failure
        ret = subprocess.call(cmd, shell=True)
        # if we positively find the string BUMMER, we know we have failed
        if ret==0:
            logger.error('*** FAIL GRIBMASTER: Attempt %d of %d ***' % (attempt+1, gm_max_attempts))
<<<<<<< HEAD
            logger.info('Sleeping for %s seconds' % gm_sleep) 
=======
            logger.info('Sleeping for %s minutes' % gm_sleep) 
>>>>>>> da3c02b6
            time.sleep(gm_sleep*60)
        
        # else we check for definite sucess
        else:
            cmd = 'grep "ENJOY" %s' % gm_log # check for failure
            ret = subprocess.call(cmd, shell=True)
            if ret==0:
                logger.info('*** SUCESS GRIBMASTER ***')
                return
        
        
    raise IOError('gribmaster did not find files after %d attempts' % gm_max_attempts)




def get_sst_time(config):

    init_time      = config['init_time']    
    sst_delay      = config['sst_delay']    
    delta          = datetime.timedelta(0, sst_delay*60*60)
    delayed_time   = init_time - delta
    # we need to make sure this is only 00 hour
    sst_time       = datetime.datetime(delayed_time.year, delayed_time.month, delayed_time.day, 0, 0, 0) 
    return sst_time

def get_sst_filename(config):
    base_filename  = config['sst_filename']
    sst_time       = get_sst_time(config)
    sst_filename   = sub_date(base_filename, init_time=sst_time)
    return sst_filename

def get_sst(config):
    """ Downloads SST fields from an ftp server.
    Whoever is running this must have the http_proxy environment variable set
    correctly to allow them to download files through the proxy.  Example:
    http_proxy = http://slha:password@webproxy-se.corp.vattenfall.com:8080"""
    logger      = get_logger()
    # create an lftpscript in model run dir
    
    logger.info('*** FETCHING SST ***')
    domain_dir    = config['domain_dir']
    model_run     = config['model_run']
    tmp_dir        = config['tmp_dir']
    http_proxy     = os.environ['http_proxy']
    home           = os.environ['HOME']
    sst_server     = config['sst_server']
    sst_server_dir = config['sst_server_dir']
    sst_local_dir  = config['sst_local_dir']
    sst_time       = get_sst_time(config)
    sst_filename   = get_sst_filename(config)
   
    if not os.path.exists(sst_local_dir):
        os.makedirs(sst_local_dir)
    
    if os.path.exists('%s/%s' %(sst_local_dir, sst_filename)):
        logger.info('*** SST ALREADY EXISTS LOCALLY, NOT DOWNLOADED ***')
        return
    lftpfilename = '%s/%s/lftpscript' % (domain_dir, model_run)
    logger.debug('Writing lftpscript to %s' % lftpfilename)
    lftpscript     = open(lftpfilename, 'w')    
    lftpscript.write('lcd %s\n' % sst_local_dir)    
    lftpscript.write('set ftp:proxy %s\n' % http_proxy) 
    lftpscript.write('set hftp:use-type no\n')
    lftpscript.write('open %s\n' % sst_server)
    lftpscript.write('get %s/%s\n' % (sst_server_dir,sst_filename))
    lftpscript.write('bye')
    lftpscript.close()
    
    cmd = '/usr/bin/lftp -f %s' % lftpfilename
    run_cmd(cmd, config)
    # check if file downloaded

    if not os.path.exists('%s/%s' %(sst_local_dir, sst_filename)):
        raise IOError('SST file: %s not downloaded' % sst_filename)
    logger.info('*** SUCCESS SST DOWNLOADED ***')



def ungrib_sst(config):
    """ Runs ungrib.exe for SST fields, makes and modifies a copy of namelist.wps,
    then restores the original namelist.wps"""
    logger = get_logger()
    
    wps_dir      = config['wps_dir']
    wps_run_dir  = config['wps_run_dir']
    tmp_dir      = config['tmp_dir']
    domain_dir   = config['domain_dir']
    model_run    = config['model_run']
    model_run_dir = config['model_run_dir']
    init_time    = config['init_time']
    max_dom      = config['max_dom']
    sst_local_dir = config['sst_local_dir']
    sst_time     = get_sst_time(config)
    sst_filename = get_sst_filename(config)
    vtable_sst   = wps_dir+'/ungrib/Variable_Tables/'+config['sst_vtable']
    vtable_dom   = wps_dir+'/ungrib/Variable_Tables/'+config['vtable']
    vtable       = wps_run_dir+'/Vtable'
    queue        = config['queue']
    log_file     = '%s/ungrib.sst.log' % wps_run_dir
    namelist_wps  = wps_run_dir+'/namelist.wps'
    namelist_dom  = '%s/namelist.wps' % model_run_dir
    namelist_sst  = '%s/namelist.sst' % model_run_dir
    namelist      = read_namelist(namelist_dom)

    #
    # update one line to point to the new SST field
    # ungrib.exe will name SST field as e.g.
    # SST:2013-04-24_00
    #
    constants_name = '%s/SST:%s' %(wps_run_dir, sst_time.strftime('%Y-%m-%d_%H'))
    logger.debug('Updating constants_name ----> %s' % constants_name)
    namelist.update('constants_name', constants_name, section='metgrid')

    # Write the changes into the original namelist file
    namelist.to_file(namelist_dom)

    #
    # Update start and end time to process SST
    #
    start_str  = sst_time.strftime("%Y-%m-%d_%H:%M:%S")
    end_str    = sst_time.strftime("%Y-%m-%d_%H:%M:%S")
    logger.debug("Updating namelist.sst")
    logger.debug('PREFIX ------> SST')
    logger.debug('start_date---> ' +start_str)
    logger.debug('end_date-----> '+ end_str)

    namelist.update('prefix', 'SST')
    namelist.update('start_date', [start_str]*max_dom)
    namelist.update('end_date',   [end_str]*max_dom)
    logger.debug('writing modified namelist.sst to file -------> %s' % namelist_sst)
    namelist.to_file(namelist_sst)

    #remove any linked namelist.wps 
    logger.debug('removing namelist.wps')
    if os.path.exists(namelist_wps): 
        os.remove(namelist_wps)

    # link namelist.sst to namelist.wps in WPS run dir
    logger.debug('linking namelist.sst -----> namelist.wps')
    cmd = 'ln -sf %s %s' %(namelist_sst, namelist_wps)
    run_cmd(cmd, config)

    logger.debug('removing Vtable')
    if os.path.exists(vtable):
        os.remove(vtable)
    logger.debug('linking Vtable.SST ----> Vtable')
    cmd = 'ln -sf %s %s' %(vtable_sst, vtable)
    run_cmd(cmd, config)

    # run link_grib to link SST gribs files
    logger.debug('Linking SST GRIB files')
    cmd = '%s/link_grib.csh %s/%s' %(wps_dir, sst_local_dir, sst_filename)
    run_cmd(cmd, config)


    logger.info('*** RUNNING UNGRIB FOR SST ***')
    cmd     =  '%s/ungrib.exe' % wps_run_dir
    if queue:
        run_cmd_queue(cmd, config, wps_run_dir,log_file )
    else:
        mpirun(cmd, config['num_procs'], config['host_file'], config['run_level'], config['cmd_timing']) 


    cmd = 'grep "Successful completion" ./ungrib.log*' # check for success
    ret = run_cmd(cmd, config)
    if ret!=0:
        raise IOError('Ungrib failed for SST')
    
    logger.info('*** SUCCESS UNGRIB SST ***')
    logger.debug('Removing namelist.wps')
    if os.path.exists(namelist_wps): 
        os.remove(namelist_wps)
    # link in original (unmodified) namelist.wps
    cmd = 'ln -sf %s %s' %(namelist_dom, namelist_wps)    
    run_cmd(cmd, config)


def link_namelist_wps(config):
    """Links namelist_wps into wps_run_dir"""    
    
    logger = get_logger()
    #
    # link namelist.wps file from domain dir to 
    # wps dir. Fist check it exists
    #
    namelist_wps = config['namelist_wps']
    namelist_run = '%s/namelist.wps' % config['wps_run_dir']
    
    #
    # Check if namelist exists in model_run_dir directory
    #    
    if not os.path.exists(namelist_wps):
        raise IOError('could not find namelist.wps file: %s' % namelist_wps)
        
    if os.path.exists(namelist_run):
        logger.debug('removing existing namelist.wps file: %s' % namelist_run)
        os.remove(namelist_run)
    
    #
    # Execute this command even in a dummy run, so that namelist file is linked
    # correctly and can be updated by other commands
    #
    cmd = 'ln -sf %s %s ' %(namelist_wps, namelist_run)
    logger.debug(cmd)
    subprocess.call(cmd, shell=True)
        
    

    
def prepare_wps(config):
    """ Runs all the pre-processing steps necessary for running WPS.
    
    Reads the current value of init_time from config, and links 
    boundary condition files into correct directory. Creates an output
    directory for the met_em files.
    
    Arguments:
    config -- dictionary containing various configuration options"""
    
    logger       = get_logger()
    logger.debug('*** PREPARING FILES FOR WPS ***')
    
    wps_dir       = config['wps_dir']          # the base installation of WPS
    wps_run_dir   = config['wps_run_dir']      # the directory to run WPS from
    model_run_dir = config['model_run_dir']    # model run directory 
    met_em_dir    = config['met_em_dir']
    init_time     = config['init_time']

    
    grb_input_fmt = config['grb_input_fmt']
    vtable        = config['vtable']
    bdy_times     = get_bdy_times(config)

    if type(grb_input_fmt)==type({}):
        logger.debug(grb_input_fmt)
        fmts = grb_input_fmt.values()
        
    else:
        fmts = [grb_input_fmt]
    
    
    for fmt in fmts:
        #
        # Generate filelist based on the initial time, and the forecast hour
        #        
        filelist = get_bdy_filenames(fmt, bdy_times)

        #
        # Check the boundary files exist
        #
        logger.debug('checking boundary condition files exists')    
        for f in filelist:
            if not os.path.exists(f):
                raise IOError('cannot find file: %s' %f)
        
    logger.debug('all boundary conditions files exist')
    
    #
    # Run the link_grib scipt to link the FNL files
    #
    logger.debug('running link_grib.csh script to link grib files to GRIBFILE.AAA etc')
    os.chdir(wps_run_dir)
    args = ' '.join(filelist)
    cmd = '%s/link_grib.csh %s' %(wps_run_dir,args)
    run_cmd(cmd, config)

    logger.debug('Path for met_em files is %s' % met_em_dir)
    if not os.path.exists(met_em_dir):
        os.makedirs(met_em_dir)

   
    logger.debug('*** FINISHED PREPARING FILES FOR WPS ***')    
    return 0




def update_namelist_wps(config):
    """ Updates the namelist.wps to reflect updated settings in config
    
    Arguments:
    config -- dictionary containing various configuration options
        
    """    
    logger     = get_logger()
    logger.debug('*** UPDATING namelist.wps ***')

    #domain_dir = config['domain_dir']
    #model_run  = config['model_run']
    #wps_dir    = config['wps_dir']
    wps_run_dir= config['wps_run_dir']          # required for opt_geogrid_tbl_path
    #bdy_conditions = config['bdy_conditions'] 
    
    namelist_wps = config['namelist_wps']
    shutil.copyfile(namelist_wps, namelist_wps+'.backup')
    
    bdy_times  = get_bdy_times(config)
    
    max_dom    = config['max_dom']
    init_time  = config['init_time']

    met_em_dir = sub_date(config['met_em_dir'], init_time=init_time)
    geo_em_dir = config['geo_em_dir']

    bdy_interval = config['bdy_interval']
    interval_seconds = bdy_interval * 60 * 60

    logger.debug('reading namelist.wps <--------- %s' % namelist_wps)
    namelist = read_namelist(namelist_wps)

    #
    # Update some options based on the forecast config file
    #
    namelist.update('max_dom', max_dom)
    namelist.update('opt_output_from_geogrid_path', geo_em_dir, section='share')
    namelist.update('opt_geogrid_tbl_path', wps_run_dir, section='geogrid')
    namelist.update('opt_metgrid_tbl_path', wps_run_dir, section='metgrid')
    namelist.update('interval_seconds', [interval_seconds])
    
    #
    # Generate formatted strings for inclusion in the namelist.wps file
    #
    start_str  = bdy_times[0].strftime("%Y-%m-%d_%H:%M:%S")
    end_str    = bdy_times[-1].strftime("%Y-%m-%d_%H:%M:%S")
    logger.debug("Updating namelist.wps start and end")
    logger.debug(start_str)
    logger.debug(end_str)

    namelist.update('start_date', [start_str]*max_dom)
    namelist.update('end_date',   [end_str]*max_dom)

        
    logger.debug('writing modified namelist.wps to file')
    namelist.to_file(namelist_wps)
    logger.debug('*** FINISHED UPDATING namelist.wps ***')



def prepare_ndown(config):
    """Runs a one-way nested simulation using ndown.exe
    We assume the coarse resolution run has been done, 
    and we have wrfout_d01.date files.
    
    We only need to run metgrid for the initial forecast time.
    
    We have two options, either we force the user to do all the renaming themselves, 
    or we allow them to utilise the original namelist.input file, and add effectivley
    add a column onto that. This could be done via a bunch of smaller utility steps.
    e.g. shift_namelist namelist.input 3 > namelist.input
    
    Which would rotate the columns of a namelist.input file so that the n-th column 
    becomes the first column.
    
        
    Therefore we have to run ungrib, geogrid, metgrid
    Assume the geo_em files exist for both domains.
    What """

    logger = get_logger()
    logger.info('*** PREPARING NDOWN ***')
    namelist_wps   = config['namelist_wps']
    namelist_input = config['namelist_input']
    max_dom        = config['max_dom']
    wrf_run_dir    = config['wrf_run_dir']
    
    
    if max_dom!=2:
        raise ConfigError("max_dom must equal 2 when doing ndown runs")
    
    bdy_times = get_bdy_times(config)
    ndown_fmt = config['ndown_fmt']
    
    wrfout_d01_files = [sub_date(ndown_fmt, init_time=bdy_times[0], valid_time=t) for t in bdy_times]
    for f in wrfout_d01_files:
        if not os.path.exists(f):
            raise MissingFile("File: %s missing" % f)
        cmd = 'ln -sf %s %s' % (f, wrf_run_dir)
        run_cmd(cmd, config)
    
    
    # Check for wrfinput_d02
    wrfinput_d02 = '%s/wrfinput_d02' % wrf_run_dir
    if not os.path.exists(wrfinput_d02):
        raise MissingFile("wrfinput_d02 is missing")
    
    os.rename('%s/wrfinput_d02' % wrf_run_dir, '%s/wrfndi_d02' % wrf_run_dir)
    
    
    namelist         = read_namelist(namelist_input)
    
    # History interval is in minutes
    history_interval = namelist.settings['history_interval']
    interval_seconds = history_interval[0] * 60
    namelist.update('interval_seconds', interval_seconds)
    namelist.insert('io_form_auxinput2', 2, 'time_control')
    namelist.to_file(namelist_input)
    
    logger.info('*** DONE PREPARE NDOWN ***')
    
def run_ndown(config):
    logger = get_logger()
    logger.info('*** RUNNING NDOWN ***')
    
    wrf_run_dir = config['wrf_run_dir']
    queue       = config['queue']
    log_file    = '%s/ndown.log' % wrf_run_dir
    
    cmd = '%s/ndown.exe' % wrf_run_dir
    
    nprocs = config['num_procs']
    poll_interval = config['poll_interval']
    logger.debug(poll_interval)
    logger.debug(nprocs)
    logger.debug(nprocs['ndown.exe'])
    
    if queue:
        run_cmd_queue(cmd, config, wrf_run_dir, log_file)
        
    else:
        mpirun(cmd, nprocs, config['host_file'], config['run_level'], config['cmd_timing'])


    cmd = 'grep "Successful completion" %s' % log_file # check for success
    ret = run_cmd(cmd,config)
    if ret!=0:
        raise IOError('ndown.exe did not complete')
    
    logger.info('*** SUCESS NDOWN ***')

    
    
    
    
def run_ungrib(config):
    """ Runs ungrib.exe and checks output was sucessfull
    If vtable and gbr_input_fmt are NOT dictionaries, 
    then dictionarius will be constructed from them using 
    the key bdy_conditions from the metadata
    
    Arguments:
    config -- dictionary specifying configuration options
    
    """
    logger        = get_logger()
    queue         = config['queue']
    wps_dir       = config['wps_dir']
    wps_run_dir   = config['wps_run_dir']
    namelist_wps  = config['namelist_wps']
    model_run_dir = config['model_run_dir']    # model run directory 
    met_em_dir    = config['met_em_dir']
    init_time     = config['init_time']
    log_file      = '%s/ungrib.log' % wps_run_dir
    vtable        = config['vtable']
    grb_input_fmt = config['grb_input_fmt']
    bdy_conditions = config['bdy_conditions']
    
    logger.info("*** RUNNING UNGRIB ***")
    
    namelist = read_namelist(namelist_wps)
    
    bdy_times     = get_bdy_times(config)
    

    if type(grb_input_fmt)!=type({}):
        grb_input_fmt = {bdy_conditions:grb_input_fmt}

    if type(vtable)!=type({}):
        vtable = {bdy_conditions:vtable}


    #
    # Check that boundary conditions exist
    #     
    for key in vtable.keys():
        
        fmt = grb_input_fmt[key]
        #
        # Generate filelist based on the initial time, and the forecast hour
        #        
        filelist = get_bdy_filenames(fmt, bdy_times)

        #
        # Check the boundary files exist
        #
        logger.debug('checking boundary condition files exists')    
        for f in filelist:
            if not os.path.exists(f):
                raise IOError('cannot find file: %s' %f)
        
    
    
    logger.debug('all boundary conditions files exist')
    
    for key in vtable.keys():
        fmt = grb_input_fmt[key]
        filelist = get_bdy_filenames(fmt, bdy_times)
        logger.debug('running link_grib.csh script to link grib files to GRIBFILE.AAA etc')
        os.chdir(wps_run_dir)
        args = ' '.join(filelist)
        cmd = '%s/link_grib.csh %s' %(wps_run_dir,args)
        run_cmd(cmd, config)
  
        vtabname = vtable[key]
        prefix = key
        namelist.update('prefix', key)
        namelist.to_file(namelist_wps)
        link_namelist_wps(config)
        vtab_path = wps_dir+'/ungrib/Variable_Tables/'+vtabname
        vtab_wps  = wps_run_dir+'/Vtable'

        if os.path.exists(vtab_wps):
            os.remove(vtab_wps)
        cmd = 'ln -sf %s %s' %(vtab_path, vtab_wps)
        logger.debug(cmd)
        subprocess.call(cmd, shell=True)    

        cmd     =  '%s/ungrib.exe' % wps_run_dir
        
        if queue:
            run_cmd_queue(cmd, config, wps_run_dir, log_file)
        
        else:
            mpirun(cmd, config['num_procs'], config['host_file'], config['run_level'], config['cmd_timing'])


        cmd = 'grep "Successful completion" %s/ungrib.log*' % wps_run_dir # check for success
        ret = run_cmd(cmd,config)
        if ret!=0:
            raise IOError('ungrib.exe did not complete')
    
    logger.info('*** SUCESS UNGRIB ***')

def run_geogrid(config):
    """ Runs geogrid.exe and checks output was sucessful
    
    Arguments:
    config -- dictionary specifying configuration options
    
    """
    logger = get_logger()
    logger.info("*** RUNINING GEOGRID ***")
    wps_run_dir    = config['wps_run_dir']
    domain_dir     = config['domain_dir']
    queue          = config['queue']
    log_file       = '%s/geogrid.log' % wps_run_dir
    
    geogrid_wps = '%(wps_run_dir)s/GEOGRID.TBL' % config

    if not os.path.exists(geogrid_wps):
        raise IOError("Could not find GEOGRID.TBL at: %s " % geogrid_wps)
    

    cmd       =  '%s/geogrid.exe' % wps_run_dir
    
    if queue:        
        run_cmd_queue(cmd, config, wps_run_dir, log_file)
    
    else:
        mpirun(cmd, config['num_procs'], config['host_file'], config['run_level'], config['cmd_timing'])

    
    cmd = 'grep "Successful completion" %s/geogrid.log*' %(wps_run_dir)
    ret = run_cmd(cmd, config)
    if ret!=0:
        raise IOError('geogrid.exe did not complete')

    logger.info('*** SUCESS GEOGRID ***')

def run_metgrid(config):
    """ Runs metgrid.exe and checks output was sucessful
    
    Arguments:
    config -- dictionary specifying configuration options
    
    """
    logger = get_logger()
    logger.info("*** RUNNING METGRID ***")
    
    queue          = config['queue']
    wps_run_dir    = config['wps_run_dir']
    log_file       = '%s/metgrid.log' % wps_run_dir
    bdy_conditions = config['bdy_conditions']
    namelist_wps   = config['namelist_wps']
    namelist       = read_namelist(namelist_wps)
    
    met_em_dir     = sub_date(config['met_em_dir'], config['init_time'])        
    
    #
    # vtable may be a dictionary to support running ungrib multiple
    # times. In which case, we need to put multiple prefixes into
    # the namelist.wps file
    #
    
    vtable = config['vtable']
    
    if type(vtable)==type({}):
        prefixes = vtable.keys()
    else:
        prefixes = [bdy_conditions]    

        
    namelist.update('fg_name', prefixes)
    namelist.update('opt_output_from_metgrid_path', met_em_dir, section='metgrid')
    if not 'constants_name' in config.keys():
        namelist.remove('constants_name')
        
    namelist.to_file(namelist_wps)
    
    logger.debug('met_em_dir: %s' % met_em_dir)
    if not os.path.exists(met_em_dir):
        logger.debug('creating met_em_dir: %s ' % met_em_dir)
        os.makedirs(met_em_dir)

    os.chdir(wps_run_dir)
    cmd      =  "%s/metgrid.exe" % wps_run_dir
    
    if queue:
        run_cmd_queue(cmd, config, wps_run_dir, log_file)
    
    else:
        mpirun(cmd, config['num_procs'], config['host_file'], config['run_level'], config['cmd_timing'])


    cmd = 'grep "Successful completion" %s/metgrid.log*' % wps_run_dir
    ret = run_cmd(cmd, config)
    if ret!=0:
        raise IOError('metgrid.exe did not complete')
    
    logger.info('*** SUCESS METGRID ***')


def prepare_wrf(config):
    """Checks that met_em files exist, and links into WRF/run directory. 
    
    Arguments:
    config -- a dictionary containing forecast options

    """
    logger = get_logger()    
    logger.debug('*** PREPARING FILES FOR WRF ***')
    
    met_em_format      = "%Y-%m-%d_%H:%M:%S"
    domain_dir   = config['domain_dir']
    
    wrf_run_dir  = config['wrf_run_dir']
    model_run_dir  = config['model_run_dir']
    max_dom      = config['max_dom']
    domains      = range(1,max_dom+1)
    init_time    = config['init_time']
    fcst_hours   = config['fcst_hours']
    bdy_interval = config['bdy_interval']
    bdy_times    = get_bdy_times(config)
    met_em_dir   = sub_date(config['met_em_dir'], init_time=init_time)
    met_em_files = ['%s/met_em.d%02d.%s.nc' % (met_em_dir,d, t.strftime(met_em_format)) for d in domains for t in bdy_times] 
    namelist_run    = '%s/namelist.input' % wrf_run_dir
    namelist_input = config['namelist_input']
    
    
    logger.debug('linking met_em files:')
    
    #
    # Link met_em files. There are two options for error handling here.
    # The first is to abort if any of the met_em files are missing.
    # The second is just to run wrf and see how far it gets before
    # running out of files. This will allow a partial forecast to run, 
    # even if later files are missing.
    #    
    # To use the first approach, raise an exception when a missing
    # file is encountered, otherwise just print a warning message.
    #
    # Actually, the two are equivalent so long as the met_em files 
    # are sorted.
    #
    for f in met_em_files:
        if not os.path.exists(f):
            raise IOError('met_em file missing : %s' %f)
        cmd = 'ln -sf %s %s/'%(f, wrf_run_dir)
        run_cmd(cmd, config)
    
    
    logger.debug('linking namelist.input to wrf_run_dir')
    cmd = 'rm -f %s' % namelist_run
    run_cmd(cmd, config)
    cmd = 'ln -sf %s %s' %(namelist_input, namelist_run)
    run_cmd(cmd, config)

    logger.debug('*** FINISHED PREPARING FILES FOR WRF ***')




def update_namelist_input(config):    
    """ Updates the namelist.input file to reflect updated settings in config.
    Adds a non-standard &metadata section to give a name to the model run
    
    Arguments:
    config -- dictionary containing various configuration options
        
    """        
    logger = get_logger()        
    logger.debug('*** UPDATING namelist.input ***')
    
    domain_dir    = config['domain_dir']
    wrf_dir       = config['wrf_dir']
    model         = config['model']
    model_run     = config['model_run']
    model_run_dir = config['model_run_dir']
    domain        = config['domain']
        
    namelist_run  = '%s/namelist.input'  % model_run_dir
    namelist_input = config['namelist_input']
    namelist_wps   = config['namelist_wps']
    shutil.copyfile(namelist_input, namelist_input+'.backup')
    
    # read settings from domain-based namelist
    namelist        = read_namelist(namelist_input)   

    # read settings from domain-based namelist.wps
    namelist_wps   = read_namelist(namelist_wps)   
    wps_settings   = namelist_wps.settings


    #
    # Add new metadata section to namelist.input
    #
    logger.debug('Adding metatdata to the namelist.input')
    logger.debug('domain = %s'    %domain)
    logger.debug('model = %s'     %model)
    logger.debug('model_run = %s' %model_run)
    namelist.update('domain', domain, 'metadata')
    namelist.update('model',model, 'metadata')
    namelist.update('model_run',model_run, 'metadata')  

    
    #
    # Overule max_dom with one in config
    #
    max_dom = config['max_dom']
    namelist.update('max_dom', max_dom)
    #logger.debug("Syncing dx and dy between namelist.wps and namelist.input")
    #dx = wps_settings['dx']
    #dy = wps_settings['dy']
    #logger.debug("namleist.wps: dx: %s ------> namelist.input" % dx)
    #logger.debug("namleist.wps: dy: %s ------> namelist.input" % dy)
    #namelist.update('dx', wps_settings['dx'])
    #namelist.update('dy', wps_settings['dy'])    
    fcst_hours       = config['fcst_hours']
    fcst_times       = get_fcst_times(config)
    history_interval = config['history_interval']   
    bdy_interval     = config['bdy_interval']  # this is in hours         
    
    interval_seconds = 60*60*bdy_interval
    
    start   = fcst_times[0]
    end     = fcst_times[-1]
    diff    = end - start
    
    
    #
    # I'm still not sure how the WRF namelist works between 
    # the start and end settings and the run_XX settings.
    # I think we can just keep days as zero, and work entirely
    # in hours
    #
    namelist.update('start_year', [start.year] * max_dom)
    namelist.update('start_month',[start.month]* max_dom)
    namelist.update('start_day',  [start.day]  * max_dom)
    namelist.update('start_hour', [start.hour] * max_dom)
    namelist.update('end_year',   [end.year]   * max_dom)
    namelist.update('end_month',  [end.month]  * max_dom)
    namelist.update('end_day',    [end.day]    * max_dom)
    namelist.update('end_hour',   [end.hour]   * max_dom)
    namelist.update('run_days',   [0])   
    namelist.update('run_hours',  [fcst_hours] )   
    #namelist.update('run_minutes',[0])   
    namelist.update('history_interval', [history_interval] * max_dom)
    namelist.update('interval_seconds', [interval_seconds])


    #
    # If DFI is being used, update DFI settings
    # From user guide:
    # "For time specification, it typically needs to integrate 
    # backward for 0.5 to 1 hour, and integrate forward for half of the time."
    #
    # should we just write this everytime into the file and rely of dfi_opt 
    # as the on/off switch?
    #
    hour         = datetime.timedelta(0, 60*60)
    minute       = datetime.timedelta(0, 60)
    #dfi_bck      = config['dfi_bck'] * minute
    #dfi_fwd      = config['dfi_fwd'] * minute
    #dfi_bckstop  = start - dfi_bck
    #dfi_fwdstop  = start + dfi_fwd
    

    #namelist.update('dfi_bckstop_year',   dfi_bckstop.year,   'dfi_control')
    #namelist.update('dfi_bckstop_month',  dfi_bckstop.month,  'dfi_control')
    #namelist.update('dfi_bckstop_day',    dfi_bckstop.day,    'dfi_control')
    #namelist.update('dfi_bckstop_hour',   dfi_bckstop.hour,   'dfi_control')
    #namelist.update('dfi_bckstop_minute', dfi_bckstop.minute, 'dfi_control')
    #namelist.update('dfi_bckstop_second', dfi_bckstop.second, 'dfi_control')
    #namelist.update('dfi_fwdstop_year',   dfi_fwdstop.year,   'dfi_control')
    #namelist.update('dfi_fwdstop_month',  dfi_fwdstop.month,  'dfi_control')
    #namelist.update('dfi_fwdstop_day',    dfi_fwdstop.day,    'dfi_control')
    #namelist.update('dfi_fwdstop_hour',   dfi_fwdstop.hour,   'dfi_control')
    #namelist.update('dfi_fwdstop_minute', dfi_fwdstop.minute, 'dfi_control')
    #namelist.update('dfi_fwdstop_second', dfi_fwdstop.second, 'dfi_control')
   
    logger.debug('writing new settings to file')
    namelist.to_file(namelist_input)
    
    #logger.debug(namelist)
    logger.debug('*** FINISHED UPDATING namelist.input ***')  

    
def run_real(config):
    """ Run real.exe and check output was sucessful
    Arguments:
    config -- dictionary containing various configuration options """
    
    logger = get_logger()    
    logger.info('*** RUNNING REAL ***')
    
    queue           = config['queue']
    model_run_dir   = config['model_run_dir']
    wrf_run_dir     = config['wrf_run_dir']
    wps_dir         = config['wps_dir']
    domain          = config['domain']
    model_run       = config['model_run']
    init_time       = config['init_time']
    log_file        = '%s/real.log' % wrf_run_dir


    # Log files from real appear in the current directory, 
    # so we need to change directory first.
    os.chdir(wrf_run_dir)
    cmd     =  "%s/real.exe" % wrf_run_dir
    if queue:
        run_cmd_queue(cmd, config, wrf_run_dir, log_file)
    else:
        mpirun(cmd, 1, config['host_file'], config['run_level'], config['cmd_timing'])
    
    
    rsl = '%s/rsl.error.0000' % wrf_run_dir
    if not os.path.exists(rsl):
        raise IOError('No log file found for real.exe')

    # now copy rsl file to a log directory
    cmd = 'cp %s %s/rsl/rsl.error.%s.%s.%s' % (rsl, model_run_dir, domain, model_run, init_time.strftime('%y-%m-%d_%H') )
    run_cmd(cmd, config)



    cmd = 'grep "SUCCESS COMPLETE" %s/rsl.error.0000' % wrf_run_dir
    ret = run_cmd(cmd, config)
    
    if ret!=0:
        raise IOError('real.exe did not complete')


    logger.info('*** SUCESS REAL ***')


 
def run_wrf(config):
    """ Run wrf.exe and check output was sucessful
    
    Arguments:
    config -- dictionary containing various configuration options
    
    """
    logger          = get_logger()    
    logger.info('*** RUNNNING WRF ***')
    queue         = config['queue']
    wrf_run_dir   = config['wrf_run_dir']
    log_file      = '%s/wrf.log' % wrf_run_dir
    
    executable  = '%s/wrf.exe' % wrf_run_dir
    if queue:
        run_cmd_queue(executable, config, wrf_run_dir, log_file)
    
    else:
        mpirun(executable, config['num_procs'], config['host_file'], config['run_level'], config['cmd_timing'])

    #
    # Check for success
    #    
    cmd = 'grep "SUCCESS COMPLETE" %s/rsl.error.0000' % wrf_run_dir
    ret =  run_cmd(cmd, config)
    if ret!=0:
        raise IOError('wrf.exe did not complete')
    
    logger.info('*** SUCESS WRF ***')


def move_wrfout_files(config):
    """ Moves output files from run directory to wrfout 
    director"""
    logger = get_logger()    
    logger.info('*** MOVING WRFOUT FILES AND NAMELIST SETTINGS ***')
    
    domain        = config['domain']
    model_run     = config['model_run']
    model_run_dir = config['model_run_dir']
    wrf_run_dir   = config['wrf_run_dir']
    init_time     = config['init_time']
    init_str      = init_time.strftime('%Y-%m-%d_%H')

    namelist_input = config['namelist_input']
    namelist_wps   = config['namelist_wps']
    
    wrfout_dir    = '%s/wrfout'   %(model_run_dir)
    log_dir       = '%s/log'      % model_run_dir    
    rsl_dir       = '%s/rsl'      % model_run_dir
    namelist_dir  = '%s/namelist' % model_run_dir
    run_key       = '%s.%s'       %(domain, model_run)    # composite key  

    logger.debug('Moving wrfout files from %s to %s' %(wrf_run_dir, wrfout_dir) )

    # Move WRF output files to new directory
    flist = glob.glob(wrf_run_dir+'/wrfout*')
    transfer(flist, wrfout_dir, mode='move', debug_level='debug')

    # Move log files to new directoy
    #flist = glob.glob(wrf_run_dir+'/rsl.*')
    #transfer(flist, rsl_dir, mode='move', debug_level='debug')

    cmd = 'cp %s %s/namelist.input.%s.%s' % (namelist_input, namelist_dir, run_key, init_str)
    run_cmd(cmd, config)
    
    cmd = 'cp %s/namelist.wps %s/namelist.wps.%s.%s' % (model_run_dir, namelist_dir, run_key, init_str)
    run_cmd(cmd, config)


    #
    # Archive log files
    # 
    logger.debug('moving rsl files to %s' % rsl_dir )
    cmd = 'cp %s/rsl.out.0000 %s/rsl.out.%s' %(wrf_run_dir, rsl_dir, run_key)
    run_cmd(cmd, config)
    


def archive(config):
    """Tidies up directory structure, ensures namelist and log files are archived. 
    Archive only needs to be run once per model run, not for each nest. Assumes that both the
    namelist.input and namelist.wps appear in the model_run directory"""

    logger = get_logger()    
    logger.info('*** MOVING FILES TO BACKUP ***')


    domain        = config['domain']
    domain_dir    = config['domain_dir']
    wrf_model_run_dir   = config['wrf_dir']+'/run'
    model_run     = config['model_run']
    backup_base   = config['backup_dir']
    archive_mode   = config['archive_mode']
    backup_dirs   = config['backup_dirs']       # These are the directories to archive/backup
    
    model_model_run_dir    = '%s/%s'      %(domain_dir, model_run)
    model_run_backup = '%s/%s/%s'   %(backup_base, domain, model_run)
  
    
    wrfout_dir    = '%s/wrfout'        % model_model_run_dir
    wrfpost_dir   = '%s/wrfpost'       % model_model_run_dir
    log_dir       = '%s/log'           % model_model_run_dir
    rsl_dir       = '%s/rsl'           % model_model_run_dir
    namelist_dir  = '%s/namelist'      % model_model_run_dir

    for bd in backup_dirs:
        logger.debug('archiving files in %s' % bd)
        #
        # Remember the trailing slash!
        #
        source = '%s/%s/' % (model_model_run_dir, bd)
        target = '%s/%s' % (model_run_backup, bd)
        rsync(source, target, config)
    
    #rsync(wrfpost_dir, model_run_backup,config)
    #rsync(log_dir, model_run_backup,config)
    #rsync(rsl_dir, model_run_backup,config)
    #rsync(namelist_dir, model_run_backup,config)



def grb_to_backup(config):
    """Transfers all files in the archive domain to the backup directory """
    domain        = config['domain']
    domain_dir    = config['domain_dir']
    wrf_model_run_dir   = config['wrf_dir']+'/run'
    model_run     = config['model_run']
    backup_dir    = config['backup_dir']
    wrfout_dir    = '%s/%s/wrfout' %(domain_dir, model_run)
    model_model_run_dir = '%s/%s'   %(domain_dir, model_run)
    log_dir       = '%s/logs' % domain_dir    
    archive_dir   = '%s/%s/archive' %(domain_dir,model_run)
    run_key       = '%s.%s'   %(domain, model_run)    # composite key      
    backup_dir    = '%s/%s/%s' % (backup_dir, domain, model_run)
    
    if not os.path.exists(backup_dir):
        os.makedirs(backup_dir)
    
    cmd = 'mv %s/wrfpost* %s' % (archive_dir, backup_dir)
    run_cmd(cmd, config)


def grb_from_backup(config):
    """Transfers one file in the backup domain to the archive directory based on 
    init_time """
    
    domain        = config['domain']
    domain_dir    = config['domain_dir']
    init_time     = config['init_time']
    dom           = config['dom']
    model_run     = config['model_run']
    backup_base_dir    = config['backup_dir']
    model_model_run_dir = '%s/%s'   %(domain_dir, model_run)
    archive_dir   = '%s/%s/archive' %(domain_dir,model_run)
    run_key       = '%s.%s'   %(domain, model_run)    # composite key      
    backup_dir    = '%s/%s/%s' % (backup_base_dir, domain, model_run)
    
        
    wrfpostname = 'wrfpost_d%02d_%s.grb'%(dom,init_time.strftime('%Y-%m-%d_%H'))
    if not os.path.exists(wrfpostname):
        raise IOError('Could not find grb file in backup: %s' % wrfpostname)
    
    cmd = 'cp %s/%s %s' % (backup_dir, wrfpostname, archive_dir)
    run_cmd(cmd, config)




    
def run_unipost(config):
    """ Runs the Universal Post Processor for each forecast time. 
    Translated from the run_unipost_frames shell script. A post-processing
    directory should exist, specified by the post_dir entry in config, and
    the UPP control file wrf_cntrl should exist within this directory.
    
    TODO: tidy up some of the hangovers from the shell script version
    
    Arguments:
    config -- dictionary containing various configuration options
    
    """
    logger = get_logger()    
    logger.info('*** RUNNING UNIVERSAL POST PROCESSOR ***')
    
    domain_dir    = config['domain_dir']
    max_dom       = config['max_dom']
    dom           = config['dom'] # current domain number
    model_run     = config['model_run']
    wrfout_dir    = '%s/%s/wrfout' %(domain_dir, model_run)    


    post_dir      = '%s/%s/postprd' % (domain_dir, model_run)
    wrf_cntrl     = post_dir+'/wrf_cntrl.parm'
    upp_dir       = config['upp_dir']
    wrf_model_run_dir   = config['wrf_dir']+'/run'
    namelist      = read_namelist(wrf_model_run_dir+'/namelist.input')

    fcst_times    = get_fcst_times(config)    
    init_time     = fcst_times[0]
    history_interval = config['history_interval']
    grb_fmt       = config['grb_fmt']


    #----CREATE DIRECTORIES-----------------------------------------------
    # Create archive directories to store data and settings
    #---------------------------------------------------------------------


    wrfpost_dir    = '%s/%s/wrfpost' %(domain_dir,model_run)

    if not os.path.exists(wrfpost_dir):
        os.makedirs(wrfpost_dir)

    #----PREPARATION-------------------------------------------------------
    # Link all the relevant files need to compute various diagnostics
    #---------------------------------------------------------------------
    
    #
    # Everything is done within the postprd directory
    #
    logger.debug('Going into postprd directory: %s' %post_dir)
    #os.chdir(post_dir)

    #
    # Clean up old output files
    #
    #logger.debug('Removing old output files')
    cmd = 'rm -f %s/*.out' % post_dir
    run_cmd(cmd, config)
    cmd = 'rm -f %s/*.tm00' % post_dir
    run_cmd(cmd, config)
    
    
    # Link Ferrier's microphysic's table and Unipost control file, 
    cmd = 'ln -sf %s/ETAMPNEW_DATA ./eta_micro_lookup.dat' % wrf_model_run_dir
    run_cmd(cmd, config)
    
    #
    # Get local copy of parm file
    # no - lets force the user to manually ensure a copy is placed
    # in the postprd diretory first
    # os.system('ln -sf ../parm/wrf_cntrl.parm .')
    
    #
    # Check wrf_cntrl file exists
    #
    if not os.path.exists(wrf_cntrl):
        raise IOError('could not find control file: %s'% wrf_cntrl)
    
    
    #
    # link coefficients for crtm2 (simulated GOES)
    # Jeez - these should really get called via run_cmd for 
    # consistency, but I can't be chewed right now
    #
    CRTMDIR  = upp_dir+'/src/lib/crtm2/coefficients'
    os.system('ln -fs %s/EmisCoeff/Big_Endian/EmisCoeff.bin           ./' %CRTMDIR)
    os.system('ln -fs %s/AerosolCoeff/Big_Endian/AerosolCoeff.bin     ./' %CRTMDIR)
    os.system('ln -fs %s/CloudCoeff/Big_Endian/CloudCoeff.bin         ./' %CRTMDIR)
    os.system('ln -fs %s/SpcCoeff/Big_Endian/imgr_g12.SpcCoeff.bin    ./' %CRTMDIR)
    os.system('ln -fs %s/TauCoeff/Big_Endian/imgr_g12.TauCoeff.bin    ./' %CRTMDIR)
    os.system('ln -fs %s/SpcCoeff/Big_Endian/imgr_g11.SpcCoeff.bin    ./' %CRTMDIR)
    os.system('ln -fs %s/TauCoeff/Big_Endian/imgr_g11.TauCoeff.bin    ./' %CRTMDIR)
    os.system('ln -fs %s/SpcCoeff/Big_Endian/amsre_aqua.SpcCoeff.bin  ./' %CRTMDIR)
    os.system('ln -fs %s/TauCoeff/Big_Endian/amsre_aqua.TauCoeff.bin  ./' %CRTMDIR)
    os.system('ln -fs %s/SpcCoeff/Big_Endian/tmi_trmm.SpcCoeff.bin    ./' %CRTMDIR)
    os.system('ln -fs %s/TauCoeff/Big_Endian/tmi_trmm.TauCoeff.bin    ./' %CRTMDIR)
    os.system('ln -fs %s/SpcCoeff/Big_Endian/ssmi_f15.SpcCoeff.bin    ./' %CRTMDIR)
    os.system('ln -fs %s/TauCoeff/Big_Endian/ssmi_f15.TauCoeff.bin    ./' %CRTMDIR)
    os.system('ln -fs %s/SpcCoeff/Big_Endian/ssmis_f20.SpcCoeff.bin   ./' %CRTMDIR)
    os.system('ln -fs %s/TauCoeff/Big_Endian/ssmis_f20.TauCoeff.bin   ./' %CRTMDIR)
    
    os.putenv('MP_SHARED_MEMORY', 'yes')
    os.putenv('MP_LABELIO', 'yes')
    os.putenv('tmmark', 'tm00')
    
    
    #
    # Run unipost for each time in the output file
    # Note that unipost names the intermediate files
    # WRFPRShhh.tm00 where hhh is the forecast hour
    #
    for n,t in enumerate(fcst_times):
    
        current_time = t.strftime('%Y-%m-%d_%H:%M:%S')
        fhr          = n*history_interval/60
        #logger.debug('post processing time %s, fhr %d ' % (current_time, fhr))

        #
        # Assume the forecast is contained in one wrfout file 
        # named according to the forecast initial time
        #
        wrfout = '%s/wrfout_d%02d_%s' %(wrfout_dir,dom, init_time.strftime('%Y-%m-%d_%H:%M:%S'))
        #logger.debug('looking for file: %s' % wrfout)
        
        #--- itag file --------------------------------------------------------
        #   Create input file for Unipost
        #   First line is where your wrfout data is
        #   Second line is the format
        #   Third line is the time for this process file
        #   Forth line is a tag identifing the model (WRF, GFS etc)
        #----------------------------------------------------------------------
        #logger.debug('writing itag file')
        #logger.debug('time in itag file: %s' %current_time)
        itag = open('itag', 'w')
        itag.write('%s\n'%wrfout)
        itag.write('netcdf\n')
        itag.write('%s\n'%current_time)
        itag.write('NCAR\n')
        itag.close()
        
        #-----------------------------------------------------------------------
        #  Check wrf_cntrl.parm file exists
        #-----------------------------------------------------------------------            
        
        
        
        #-----------------------------------------------------------------------
        #   Run unipost.
        #-----------------------------------------------------------------------            
        os.system('rm -f fort.*')
        os.system('ln -sf wrf_cntrl.parm fort.14')
        os.system('ln -sf griddef.out fort.110')
        cmd = '%s/bin/unipost.exe < itag > unipost_d%02d.%s.out 2>&1' %(upp_dir, dom,current_time)
        run_cmd(cmd, config)
        
        tmp_name = 'WRFPRS%03d.tm00' % fhr
        grb_name = 'wrfpost_d%02d_%s.tm00' %(dom,current_time)
        
        #
        # If keeping same format, just move output file
        #
        cmd = 'mv %s %s' %(tmp_name, grb_name)
        run_cmd(cmd, config)
        
        #
        # Convert to grib2 format if required
        #            
        #if grb_fmt=='grib2':
        #    cmd = 'cnvgrib -g12 %s %s' %(tmp_name, grb_name) 
        #    run_cmd(cmd, config)
            
    logger.debug('concatenating grib records into single file for domain dom %02d...' %dom)
    outname = 'wrfpost_d%02d_%s.grb'%(dom,init_time.strftime('%Y-%m-%d_%H'))
    cmd     = 'cat wrfpost_d%02d_*.tm00 > %s' %(dom, outname)
    run_cmd(cmd, config)

    
    #-----------------------------------------------------------------------
    # Archive
    #-----------------------------------------------------------------------
    cmd = 'mv %s %s' %(outname, wrfpost_dir)

    ret = run_cmd(cmd, config)
    
    if ret!=0:
        raise IOError('could not move post-processed output')
  
  
    logger.info("*** SUCESS UPP ***")


def convert_grib(config):
    """Converts the grib1 outputs of UPP to grib2 format, mainly so the wgrib2 tool 
    can be used to extract csv time series from it.
    
    
    Should not rely on globbing directories here. Could have nasty consequences,
    e.g. conversion of too many files etc """

    logger=get_logger()
    logger.debug('*** CONVERTING GRIB1 TO GRIB2 ***')
    domain_dir = config['domain_dir']
    model_run  = config['model_run']
    init_time  = config['init_time']
    dom        = config['dom']
    
    
    
    f1 = '%s/%s/archive/wrfpost_d%02d_%s.grb' % (domain_dir, model_run, dom, init_time.strftime('%Y-%m-%d_%H'))
    f2 =  f1.replace('.grb', '.grib2')
    cmd = 'cnvgrib -g12 %s %s' %(f1, f2)
    run_cmd(cmd, config)
    


def read_fcst_series(fname):
    """ Reads formatted time series"""

    logger = get_logger()
    logger.debug('reading tseries file %s' % fname)
    
    #
    # Current format of time series files is:
    # domain_dir  , model_run, dom, fhr, valid,              init,                var, obs_sid,  lat,   lon,  hgt, val
    # baseline_gfs, test,      A,          01, 00, 2006-11-30 12:00:00, 2006-11-30 12:00:00, UGRD, ormonde,  58.1,  -3.0, 100, 3.416
    #


    names =  ['domain', 'model_run', 'grid_id', 'fhr', 'valid_time', 'init_time', 'var', 'obs_sid', 'lat', 'lon', 'hgt', 'val']
    converters = {4: strptime, 5: strptime}
    
    rec = np.genfromtxt(fname, delimiter=',', names=names, dtype=None, converters=converters)
    return rec


def read_obs_series(fname):
    """ Reads formatted time series"""

    logger = get_logger()
    logger.debug('reading tseries file %s' % fname)
    
    #
    # Current format of time series files is:
    # valid, var, obs_sid,  lat,   lon,  hgt, val
    # baseline_gfs, test,      A,          01, 00, 2006-11-30 12:00:00, 2006-11-30 12:00:00, UGRD, ormonde,  58.1,  -3.0, 100, 3.416
    #


    #names =  ['domain', 'model_run', 'test_case', 'grid_id', 'fhr', 'valid_time', 'init_time', 'var', 'obs_sid', 'lat', 'lon', 'hgt', 'val']
    names = ['valid_time', 'var', 'obs_sid', 'lat', 'lon', 'hgt', 'val']
    converters = {0: strptime}
    
    rec = np.genfromtxt(fname, delimiter=',', names=names, dtype=None, converters=converters)
    return rec


def read_wgrib_time_series(fname):
    """Reads 'time series' file written by wgrib2 """
    
    logger = get_logger()
    logger.debug('reading tseries file %s' % fname)
    hour   = datetime.timedelta(0, 60*60) 
    
    f = open(fname, 'r')
    times = []
    vals  = []
    for line in f:
        tokens    = line.split(':')
        init_str  = tokens[2]
        init_time = datetime.datetime(*time.strptime(init_str, 'd=%Y%m%d%H')[0:5])
        fhr_token = tokens[5].split()[0].replace('anl', '0')
        fhr       = int(fhr_token)
        valid_time = init_time + fhr * hour
        val         = float(tokens[7].split('=')[-1].strip('\n'))
        times.append(valid_time)
        vals.append( val)
  
    f.close()
    return (times, vals)



def timing(config):
    """Reads a rsl file from WRF and works out timing information
    from that """

    #
    # Where should we assume to find the rsl file?
    # In the wrf_model_run_dir
    #
    logger = get_logger()
    logger.info('*** Computing timing information ***')
    wrf_run_dir    = config['wrf_run_dir']
    rsl_file       = '%s/rsl.error.0000' % wrf_run_dir
    namelist_input = config['namelist_input']
    namelist       = read_namelist(namelist_input).settings
    timestep       = namelist['time_step'][0]
    f              = open(rsl_file, 'r')
    lines          = f.read().split('\n')
    
    # get timings on outer domain
    main_times  = [float(l.split()[8]) for l in lines if re.search("^Timing for main: time .* 1:", l)]
    total       = sum(main_times)
    steps       = len(main_times)
    time_per_step = (total/steps)
    x_real       = timestep / time_per_step
    logger.info('*** TIMING INFORMATION ***')
    logger.info('\t %d outer timesteps' % steps)
    logger.info('\t %0.3f elapsed seconds' % total)
    logger.info('\t %0.3f seconds per timestep' % time_per_step )
    logger.info('\t %0.3f times real time' %x_real)
    logger.info('*** END TIMING INFORMATION ***')

def run_scripts(config):
    """Simply runs whatever scripts are specified in the config file. 
    Sets a few environment variables first """
    logger = get_logger()
    
    
    domain_dir     = config['domain_dir']
    domain         = config['domain']
    model_run      = config['model_run']
    init_time      = config['init_time']
    nest_id        = config['dom']
    loc_file       = config['locations_file']
    scripts        = config['run_scripts']
    
    fcst_file      = '%s/%s/wrfout/wrfout_d%02d_%s:00:00.nc' %(domain_dir, model_run, nest_id, init_time.strftime("%Y-%m-%d_%H"))

    os.environ['FCST_FILE']      = fcst_file
    os.environ['LOCATIONS_FILE'] = loc_file
    os.environ['NEST_ID']        = str(nest_id)
    logger.info('*** RUNNING ADDITIONAL SCRIPTS ***')
    logger.warn('Checking success of external scripts is not yet implemented')
    for s in scripts:
        run_cmd(s, config)
    
    logger.info('*** FINISHED ADDITIONAL SCRIPTS ***')

def run_point_stat(config):
    """ Runs the point_stat tool. 
    
    Note that point_stat produces a fixed set of fields. If we want to compare
    outputs from multiple similar runs, we have to make use of one of the fields
    to do this. The 'MODEL' field is probably the most suitable field to use for
    this purpose, but it needs to be set in PointStatConfig, and may interfere with 
    later assumptions when processing mpr_files. The 'VERSION' field is another option.
    
    Arguments:
    config -- dictionary containing various configuration options
    
    """
    
    logger         = get_logger()    
    max_dom        = config['max_dom']
    met_dir        = config['met_dir']
    domain_dir     = config['domain_dir']
    domain         = config['domain']
    dom            = config['dom']        # integer number rather than name
    model          = config['model']
    model_run      = config['model_run']
    bdy_conditions = config['bdy_conditions']
    tmp_dir        = config['tmp_dir']
    ps_config      = config['ps_config'] 
    
    logger.info('*** RUNNING MET POINT STAT ***')
    
    #
    # Generate a tag to write to the 'MODEL' field in mpr files
    #
    wk_dir      = domain_dir
    grb_dir     = '%s/%s/archive' %(domain_dir,model_run)

    fcst_times  = get_fcst_times(config) 
    init_time   = fcst_times[0]
    run_hours   = config['fcst_hours']
   
    grb_file    = '%s/wrfpost_d%02d_%s.grb' %(grb_dir, dom, init_time.strftime('%Y-%m-%d_%H'))
    obs_file    = config['obs_file']

    if not os.path.exists(grb_file):
        raise IOError('could not find file: %s' %grb_file)



    #
    # Stored stat files domain, model run and initial time
    #        
    #out_dir     = '%s/%s/stats/%s/d%02d' %(domain_dir, model_run, init_time.strftime('%Y-%m-%d_%H'), dom)
    out_dir     = '%s/%s/stats' %(domain_dir, model_run)
    out_file    = '%s/%s.%s.%s.d%02d.%s.mpr' %(out_dir, domain, model, model_run, dom, init_time.strftime('%Y-%m-%d_%H'))

    #
    # Write stat files to temporary directory first, then post-process to final directory
    #
    clear_tmp_dir(tmp_dir, config)

    if not os.path.exists(out_dir):
        os.makedirs(out_dir)

    
    #***************************************************
    # Run point_stat
    #**************************************************
    
    #
    # Modify PointStatConfig to ensure model field is correct
    #
    os.chdir(wk_dir)
    cmd = """sed -i'.backup' -e's/^model.*/model  = "%s";/g' %s""" %(model, ps_config)
    run_cmd(cmd, config)
    
    logger.debug('grb: %s' %grb_file)
    logger.debug('obs: %s' %obs_file)
    
    #
    # Remove any existing point-stat files for this initial time
    #
    #logger.debug('removing old point-stat files\n')
    #cmd = 'rm -f %s/point_stat_*_%sV_cnt.txt' %(out_dir, init_time.strftime(ps_format))
    #logger.debug(cmd+'\n')
    #os.system(cmd)
    
    for n,fcst_time in enumerate(fcst_times):
        #
        # Work out decimal number of hours
        #
        logger.debug('processing forecast valid: %s' %fcst_time.strftime(ps_format))
        
        delta   = fcst_time - init_time
        days    = delta.days
        seconds = delta.seconds
        fhr   = 24*days + (seconds / (60.0 * 60.0))
    
        #
        # In the output files, any fractional part is represented by four
        # decimal digits after the first two
        #
        frac_digits = int((fhr - int(fhr))*1000)
        
        logger.debug('calculated lead time: %0.3f hours' % fhr)
        logger.debug('*** EXECUTING POINT STAT ***')

        #
        # Use tmp dir as output directory for now
        #
        #point_stat(met_dir, grb_file, obs_file, tmp_dir, ps_config, fcst_time, fhr)

        cmd = '%s/bin/point_stat %s %s %s -fcst_valid %s -fcst_lead %03d -outdir %s -v 3' %(met_dir, 
                                                                                          grb_file, 
                                                                                          obs_file,
                                                                                          ps_config,
                                                                                          fcst_time.strftime(ps_format),
                                                                                          fhr,
                                                                                          tmp_dir)    
        run_cmd(cmd, config)

        
        #
        # Run sed command to add meta-data
        #
        #run_cmd(cmd, config)       

        
    #
    # Post-process stat files from tmp directory into 
    # output directory.
    # The output files will be standard mpr and .stat files. We can doctor these to add in some 
    # more columns including metadata.
    #
    mpr_files = sorted(glob.glob('%s/*_mpr.txt' % tmp_dir))
    if os.path.exists(out_file):
        os.remove(out_file)
    
    #
    # Write a header? Headers are informative, but can be a pain for concatenating 
    # or importing into databases
    #
    #in_file   = mpr_files[0]
    #cmd = """head -1 %s | awk '{print "DOMAIN MODEL_RUN NEST " $0}' > %s """ % (in_file, out_file)
    #logger.debug(cmd)
    #subprocess.call(cmd, shell=True)
    
    #
    # Process all mpr files. If we want awk to replace mutliple spaces with just one space
    # which is a useful side effect for importing into a database, we must give each field explicitly
    # There are 32 fields in the original mpr files written by MET.
    #
    # This is a bit ugly, and should really get tidied up! 
    # In case anyone else has to make sense of this, here is what is happening.
    # Awk is used to insert extra metadata columns.
    # Awk is then used to print all the remaining fields, seperated by a single space.
    # Sed is used to strip the header line.
    #
    nfields = 31
    for f in mpr_files:
        awk_fields = ' '.join(['" "$%01d' % n for n in range(1, nfields+1)])
        cmd = """awk '{print "%s %s %02d" %s}' %s | sed 1d >> %s """ %(domain, model_run, dom, awk_fields, f, out_file)       
        run_cmd(cmd, config)        
   



    logger.info('*** SUCESS MET POINT STAT ***')





def run_point_stat_gfs(config):
    """ Runs the point_stat tool against GFS output.
    
    This works on the same loop as the other functions, designed to be called 
    once per initial time.
    
    This raises a question as to how we want to archive our GFS files.
    We could store each forecast hour in a seperate file, or we could 
    concatenate all forecast hours into one file per forecast, which may 
    be easier.  
    
    Arguments:
    config -- dictionary containing various configuration options"""
    
    logger      = get_logger()    
    logger.debug('hard coded GFS domain in function: remove')
    
    domain_dir  = '/home/slha/domains/GFS'
    met_dir     = config['met_dir']
    wk_dir      = domain_dir+'/met'
    grb_dir     = config['extract_dir']
    grb_fmt     = config['grb_input_fmt']
    fcst_times  = get_fcst_times(config) 
    init_time   = fcst_times[0]
    run_hours   = config['fcst_hours']
    obs_file    = config['obs_file']
    filelist    = get_bdy_filenames(config)
    ps_config   = domain_dir + '/PointStatConfig'
    for f in filelist:
        logger.debug(f)
    
    #
    # There is no easy way of getting back the initial time from 
    # the point stat files, so we keep them in seperate directions
    #
    out_dir     = '%s/stats/%s' %(domain_dir, init_time.strftime('%Y-%m-%d_%H'))
    if not os.path.exists(out_dir):
        os.makedirs(out_dir)

    #
    # Remove any existing point-stat files for this valid time
    #
    logger.debug('removing old point-stat files')
    cmd = 'rm -f %s/point_stat_*_%sV_cnt.txt' %(out_dir, init_time.strftime(ps_format))
    #logger.debug(cmd)
    #os.system(cmd)
    
    
    for n,fcst_time in enumerate(fcst_times):
        #
        # Work out decimal number of hours
        #
        logger.debug('processing forecast valid: %s' %fcst_time.strftime(ps_format))
        
        delta   = fcst_time - init_time
        days    = delta.days
        seconds = delta.seconds
        fhr     = 24 * days + (seconds / (60.0 * 60.0))
        
        grb_file = bdy_filename(grb_dir, grb_fmt, init_time, fhr)
        
        
        #
        # Run point_stat
        #
        os.chdir(wk_dir)
        logger.info('*** EXECUTING POINT STAT ***')
        logger.info('grb: %s' %grb_file)
        logger.info('obs: %s' %obs_file)
    
        #
        # In the output files, any fractional part is represented by four
        # decimal digits after the first two
        #
        frac_digits = int((fhr - int(fhr))*1000)
        
        logger.debug('calculated lead time: %0.3f hours' % fhr)
        point_stat(met_dir, grb_file, obs_file, out_dir, ps_config, fcst_time, fhr)
        
        
        cmd = '%s/bin/point_stat %s %s PointStatConfig -fcst_valid %s -fcst_lead %03d -outdir %s -v 3' %(met_dir, 
                                                                                          grb_file, 
                                                                                          obs_file,
                                                                                          fcst_time.strftime(ps_format),
                                                                                          fhr,
                                                                                          out_dir)
        logger.debug(cmd)
        subprocess.call(cmd, shell=True)
    
    return 0    
    
    




def extract_gfs_fields(config):
    """ Creates grib1 extract from GFS based on grib_extract specified in config.
    Calls wgrib2 using egrep to extact fields, then calls 
    grbconv to convert those to grib1 format.
    
    Arguments:
    config -- dictionary containing various configuration options
    
    """
    logger = get_logger()    
    logger.debug('extracting 10m wind to grib1 format')
    #
    # Question is where we store the 
    #
    gribmaster_dir  = config['gribmaster_dir']
    tmp_dir         = config['tmp_dir']
    extract_dir     = config['extract_dir']
    grib_extract    = config['grib_extract']
    tmp_dir         = config['tmp_dir']
    
    clear_tmp_dir(tmp_dir)
    logger.debug('gribmaster_dir: %s' % gribmaster_dir)
    logger.debug('tmp_dir: %s'        % tmp_dir)
    logger.debug('extract_dir: %s'    % extract_dir)
    logger.debug('grib_extract:%s'    % grib_extract)
    
    #
    # Get all boundary conditions associated with this forecast
    #
    bdy_filenames   = get_bdy_filenames(config)
    for f in bdy_filenames:
        name_ext = os.path.split(f)[1]
        parts    = name_ext.split('.')
        name     = parts[0]
        ext      = parts[1]
        
        
        ename = name.replace('Europe', 'Extract')
        epath = '%s/%s' %(extract_dir, ename)
        extract_name = '%s.%s' %(epath, ext)
        
        #
        # Extract the fields based on grid_extract expression
        #
        cmd = 'wgrib2 %s | egrep %s | wgrib2 -i %s -grib %s ' %(f, grib_extract, f, extract_name)
        
        
        logger.debug(cmd)
        subprocess.call(cmd, shell=True)
        grib1_name = '%s.grib1' % epath
        cmd = '%s/bin/cnvgrib -g21 %s %s' %( gribmaster_dir,extract_name,grib1_name) 
        logger.debug(cmd)
        subprocess.call(cmd, shell=True)
    
   
    


def cleanup(config):
    """Cleans up various files """
    logger = get_logger()

    init_time = config['init_time']
    post_clean = config['post_clean']
    cleanup_dir = [sub_date(s, init_time=init_time) for s in post_clean]
    
    for d in cleanup_dir:
        cmd = 'rm -f %s' % d
        logger.debug(cmd)
        #run_cmd(cmd, config)

    logger.info('*** FINISHED CLEANUP ***')<|MERGE_RESOLUTION|>--- conflicted
+++ resolved
@@ -842,7 +842,6 @@
     gm_sleep    = config['gm_sleep'] # this is in minutes
     gm_max_attempts = int(config['gm_max_attempts'])
 
-    logger.debug(gm_sleep)
     log_dir = '/home/slha/forecasting'
        
     cmd     = '%s/gribmaster --verbose --%s --dset %s --date %s --cycle %s --length %s > %s' %(gm_dir, gm_transfer, gm_dataset, start.strftime('%Y%m%d'), start.strftime('%H'), fcst_hours, gm_log )
@@ -856,11 +855,7 @@
         # if we positively find the string BUMMER, we know we have failed
         if ret==0:
             logger.error('*** FAIL GRIBMASTER: Attempt %d of %d ***' % (attempt+1, gm_max_attempts))
-<<<<<<< HEAD
             logger.info('Sleeping for %s seconds' % gm_sleep) 
-=======
-            logger.info('Sleeping for %s minutes' % gm_sleep) 
->>>>>>> da3c02b6
             time.sleep(gm_sleep*60)
         
         # else we check for definite sucess
