#!/usr/bin/env python

#*************************************************************
# Top-level script for running a WRF forecast and all of 
# the pre-processsing, post-processing, visualization
# and verification which goes with it.
#
# This can be run as a command-line script where the first
# and only argument is a configuration file which sets most 
# of the options.
#
# The philosophy is to keep this script as simple and clean 
# as possible to represent the high-level progamme flow. 
# Each stage in the process should try and follow the same 
# loop structure.
#
# All of the heavy lifting is done in the wrftools
# module. This script this ties it all together, initialises 
# the logging framework and does some basic error checking.  
#
# Another design choice is to have output files archived by initial 
# time, so that subsequent visualisation and verification can 
# be done using the same outer-loop as this script. 
#
#
# A further  design choice is to use a configuration file 
# with the same (at least similar)
# syntax to the namelist.wps and namelist.input files used by WRF
# so that the same code can be re-used reading these.
#
# TODO: get rid of outer case loop. This is unecessary, if we
#       just generalise the code so that start and end can be lists
#       and get_init_times et al return init_times which are not 
#       necessarily contiguous. We want to get rid of test_case in 
#       the meta-data since it is extraneous, as it is already defined 
#       by the init_time. 
#
#       tidy up logging statements so they are consistent
#       add performance/timing code - 
#       add visualisation codes - DONE
#
# AUTHOR: sam.hawkins@vattenfall.com
#**************************************************************

import sys
import time, datetime
import wrftools
import logging

nl      = wrftools.read_namelist(sys.argv[1])
config  = nl.settings


#
# Get some required settings
#
fcst_hours   = config['fcst_hours']               # forecast length
base_dir     = config['base_dir']
domain       = config['domain']
domain_dir   = '%s/%s' % (base_dir, domain)
config['domain_dir'] = domain_dir                 # domain directory
max_dom      = config['max_dom']                  # number of nested domains
fail_mode    = config['fail_mode']                # what to do on failure


#***********************************************
# Initial checks
#***********************************************
try:
    wrftools.check_config(config)
except KeyError:
    logger.error('required setting missing')
    sys.exit()

#************************************************
# Logging
#************************************************
logger = wrftools.create_logger(config)


#************************************************
# Main options. Unpack from config to make sure 
# they are defined
#************************************************
logger.info('*** FORECAST CYCLE STARTED ***')
fail_mode           = config['fail_mode']
full_trace          = config['full_trace']
gribmaster          = config['gribmaster']
sst                 = config['sst']
wps                 = config['wps']
wrf                 = config['wrf']
upp                 = config['upp']
time_series         = config['time_series']
json                = config['json']
power               = config['power']
ncl                 = config['ncl']
scripts             = config['scripts']
met                 = config['met']
convert_grb         = config['convert_grb']
timing              = config['timing'] # produce timing information
web                 = config['web']
archive             = config['archive']
summarise           = config['summarise']
cleanup             = config['cleanup']


#**********************************************************
# Preparation of directories
#**********************************************************
try:
    wrftools.prepare(config)
except Exception,e:
    wrftools.handle(e, fail_mode, full_trace)
    sys.exit()

#**********************************************************
# Forecast initial times
#**********************************************************
init_times = wrftools.get_init_times(config)

#**********************************************************
# Main outer loop of forecast cycle
#**********************************************************
logger.info('Running %d hour WRF forecasts for initial times from %s to %s' %(fcst_hours,init_times[0], init_times[-1]))
for init_time in init_times:
    #
    # Update the config state to reflect initial time
    #
    config['init_time'] = init_time
    logger.info('Running forecast from initial time: %s' %init_time) 
    #
    # Gribmaster
    #
    if gribmaster:
        try:
            wrftools.run_gribmaster(config)
        except IOError, e:
            logger.error('gribmaster failed for initial time %s' % init_time)
            wrftools.handle(e, fail_mode, full_trace)
    if sst:
        wrftools.get_sst(config)


    #
    # WPS
    # bit of a hack calling prepare_wps twice, but need to re-link things after 
    # running for SST
    #
    if wps:
        try:
            wrftools.prepare_wps(config)
            wrftools.update_namelist_wps(config)
            wrftools.run_ungrib(config)
            if sst:
                wrftools.ungrib_sst(config)
            wrftools.run_geogrid(config)
            wrftools.run_metgrid(config)
        except IOError, e:
            logger.error('WPS failed for initial time %s' %init_time)
            wrftools.handle(e, fail_mode, full_trace)
    #
    # WRF
    #           
    if wrf:
        try:
            wrftools.prepare_wrf(config)
        except Exception, e:
            wrftools.handle(e, fail_mode, full_trace)
        try:
            wrftools.update_namelist_input(config)
        except Exception, e:
            wrftools.handle(e, fail_mode, full_trace)
        try:
            wrftools.run_real(config)
        except Exception, e:
            wrftools.handle(e, fail_mode, full_trace)
        try:
            wrftools.run_wrf(config)
            #pass
        except Exception, e:
            wrftools.handle(e, fail_mode, full_trace)
        try:
           wrftools.move_wrfout_files(config) # this will also copy namelists, logs etc
        except Exception, e:
            wrftools.handle(e, fail_mode, full_trace)
    
    logger.warn('*** SLEEPING FOR 10 SECONDS TO ALLOW FS TIME TO SORT ITSELF OUT ***')
    time.sleep(10)
    
    #
    # Computing time
    #
    if timing:
        try:
            wrftools.timing(config)
        except Exception, e:
            logger.error('*** FAIL TIMING ***')
            wrftools.handle(e, fail_mode, full_trace)
    #
    # Post processing
    #
    if upp:
        
        for d in range(1,max_dom+1):
            try:
                config['dom'] = d
                wrftools.run_unipost(config)
            except Exception, e:
                logger.error('*** FAIL TIME SERIES ***')
                wrftools.handle(e, fail_mode, full_trace)

    if convert_grb:
        for d in range(1,max_dom+1):
            try:
                config['dom'] = d
                wrftools.convert_grib(config)
            except Exception, e:
                logger.error('*** FAIL GRIB CONVERSION ***')
                wrftools.handle(e, fail_mode, full_trace)
    if power:
        for d in range(1,max_dom+1):
            try:
                config['dom'] = d
                wrftools.power(config)
            except Exception, e:
                logger.error('*** FAIL POWER CONVERSION ***')
                wrftools.handle(e, fail_mode, full_trace)

    #
    # Met verification tools
    #
    if met:
        for d in range(1,max_dom+1):        
            try:
                config['dom'] = d
                wrftools.run_point_stat(config)
            except Exception, e:
                wrftools.handle(e, fail_mode, full_trace)

        
    #
    # Visualisation
    #
    if ncl:
        for d in range(1,max_dom+1):
            try:
                logger.debug('Processing domain d%02d' %d)
                config['dom'] = d
                wrftools.produce_ncl_plots(config)
                wrftools.transfer_to_web_dir(config)
            except Exception, e:
                logger.error('*** FAIL NCL ***')
                wrftools.handle(e, fail_mode, full_trace)
    
        if web:
            wrftools.transfer_to_web_dir(config)

    #
    # Extract time-series from grib files
    #
    if time_series:
        for d in range(1,max_dom+1):
            try:
                config['dom'] = d
                wrftools.extract_tseries(config)
            except Exception, e:
                logger.error('*** FAIL TIME SERIES ***')
                wrftools.handle(e, fail_mode, full_trace)
<<<<<<< HEAD
=======

    #
    # Some bug seems to be creeping in, causing the programme to 
    # fail silently around here. I'm adding a sleep statement
    # as I have a hunch this might be some kind of race condition
    #
    logger.warn('*** SLEEPING FOR 10 SECONDS TO ENSURE TSERIES FILES ARE CLOSED ***')
    time.sleep(10)

    if json:
        try:
            wrftools.tseries_to_json(config)
        except Exception, e:
                logger.error('*** FAIL JSON CONVERSION ***')
                wrftools.handle(e, fail_mode, full_trace)
>>>>>>> 7d9c026f

        wrftools.tseries_to_json(config)
        if web:
            logger.info('*** TRANSFERRING JSON TO WEB DIR ***')
            try:
                wrftools.json_to_web(config)
            except Exception,e:
                logger.error('*** FAIL TRANSFERRING JSON ***')
                wrftools.handle(e, fail_mode, full_trace)
    #
    # Any additional scripts
    #
    if scripts:
        try:
            wrftools.run_scripts(config)
        except Exception, e:
            logger.error('*** FAIL ADDITONAL SCRIPTS ***')
            wrftools.handle(e, fail_mode, full_trace)


    if archive:
        logger.debug("moving files to longbackup")
        wrftools.archive(config)

    if cleanup:
        logger.debug("cleaning up files")
        wrftools.cleanup(config)

    if summarise:
        wrftools.summarise(config)


# Final code to get executed
logger.debug('Shutting down the logging framework')
logging.shutdown()<|MERGE_RESOLUTION|>--- conflicted
+++ resolved
@@ -266,8 +266,6 @@
             except Exception, e:
                 logger.error('*** FAIL TIME SERIES ***')
                 wrftools.handle(e, fail_mode, full_trace)
-<<<<<<< HEAD
-=======
 
     #
     # Some bug seems to be creeping in, causing the programme to 
@@ -283,9 +281,7 @@
         except Exception, e:
                 logger.error('*** FAIL JSON CONVERSION ***')
                 wrftools.handle(e, fail_mode, full_trace)
->>>>>>> 7d9c026f
-
-        wrftools.tseries_to_json(config)
+
         if web:
             logger.info('*** TRANSFERRING JSON TO WEB DIR ***')
             try:
